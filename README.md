--- conflicted
+++ resolved
@@ -25,33 +25,6 @@
 
 ZoKrates is released under the GNU Lesser General Public License v3.
 
-<<<<<<< HEAD
 ## Contributing
 
-Unless you explicitly state otherwise, any contribution you intentionally submit for inclusion in the work shall be licensed as above, without any additional terms or conditions.
-=======
-# Contributing
-
-Want to contribute to ZoKrates? Great!
-First, fork this repository.
-
-Then, install `rustfmt`
-```
-rustup component add rustfmt-preview
-```
-
-Make sure you're using rust nightly.
-
-Then, run normal tests with
-```
-cargo test
-```
-and run long and expensive tests with
-```
-cargo test -- --ignored
-```
-
-Finally, before pushing your changes, make sure to run `cargo +nightly fmt` to format your code.
-
-Thank you for contributing to ZoKrates!
->>>>>>> 7edd04d9
+Unless you explicitly state otherwise, any contribution you intentionally submit for inclusion in the work shall be licensed as above, without any additional terms or conditions.